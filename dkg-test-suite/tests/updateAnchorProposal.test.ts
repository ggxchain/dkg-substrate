--- conflicted
+++ resolved
@@ -100,7 +100,7 @@
 		newMerkleRoot1._hex,
 		srcResourceId
 	);
-	
+
 	// register proposal resourceId.
 	await registerResourceId(polkadotApi, anchorProposal.header.resourceId);
 	// get alice account to send the transaction to the dkg node.
@@ -112,16 +112,12 @@
 			Evm: localChain.evmId,
 		},
 		resourceId.toU8a(),
-<<<<<<< HEAD
-		prop.toU8a()
-=======
 		{
 			Unsigned: {
 				kind: 'AnchorUpdate',
 				data: u8aToHex(prop.toU8a()),
 			},
 		}
->>>>>>> 4a6709dd
 	);
 
 	console.log(prop);
