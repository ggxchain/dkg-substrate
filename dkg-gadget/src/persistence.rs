// Copyright 2022 Webb Technologies Inc.
//
// Licensed under the Apache License, Version 2.0 (the "License");
// you may not use this file except in compliance with the License.
// You may obtain a copy of the License at
//
// http://www.apache.org/licenses/LICENSE-2.0
//
// Unless required by applicable law or agreed to in writing, software
// distributed under the License is distributed on an "AS IS" BASIS,
// WITHOUT WARRANTIES OR CONDITIONS OF ANY KIND, either express or implied.
// See the License for the specific language governing permissions and
// limitations under the License.
//
use crate::{
	utils::{find_index, set_up_rounds},
	worker::DKGWorker,
	Client,
};
use dkg_primitives::{
	crypto::AuthorityId,
	rounds::LocalKey,
	serde_json,
	types::RoundId,
	utils::{
		decrypt_data, encrypt_data, get_best_authorities, select_random_set, StoredLocalKey,
		DKG_LOCAL_KEY_FILE, QUEUED_DKG_LOCAL_KEY_FILE,
	},
};
use dkg_runtime_primitives::{
	offchain::crypto::{Pair as AppPair, Public},
	DKGApi,
};
use log::debug;
use sc_client_api::Backend;
use sp_api::{BlockT as Block, HeaderT as Header};
use sp_core::Pair;
use std::{
	fs,
	io::{Error, ErrorKind},
	path::PathBuf,
};

use curv::elliptic::curves::Secp256k1;

pub struct DKGPersistenceState {
	pub initial_check: bool,
}

impl DKGPersistenceState {
	pub fn new() -> Self {
		Self { initial_check: false }
	}
}

pub(crate) fn store_localkey<B, C, BE>(
	key: LocalKey<Secp256k1>,
	round_id: RoundId,
	path: Option<PathBuf>,
	worker: &mut DKGWorker<B, C, BE>,
) -> std::io::Result<()>
where
	B: Block,
	BE: Backend<B>,
	C: Client<B, BE>,
	C::Api: DKGApi<B, AuthorityId, <<B as Block>::Header as Header>::Number>,
{
	if let Some(path) = path {
		if let Some(local_keystore) = worker.local_keystore.clone() {
			debug!(target: "dkg_persistence", "Storing local key for {:?}", &path);
			let key_pair = local_keystore.as_ref().key_pair::<AppPair>(
<<<<<<< HEAD
				&Public::try_from(&fetch_sr25519_public_key(&worker.key_store).0[..])
=======
				&Public::try_from(&worker.get_sr25519_public_key().0[..])
>>>>>>> 1d2e6548
					.unwrap_or_else(|_| panic!("Could not find keypair in local key store")),
			);

			if let Ok(Some(key_pair)) = key_pair {
				let secret_key = key_pair.to_raw_vec();

				let stored_local_key = StoredLocalKey { round_id, local_key: key };
				let serialized_data = serde_json::to_string(&stored_local_key)
					.map_err(|_| Error::new(ErrorKind::Other, "Serialization failed"))?;

				let encrypted_data = encrypt_data(serialized_data.into_bytes(), secret_key)
					.map_err(|e| Error::new(ErrorKind::Other, e))?;
				fs::write(path.clone(), &encrypted_data[..])?;

				debug!(target: "dkg_persistence", "Successfully stored local key for {:?}", &path);
				Ok(())
			} else {
				Err(Error::new(
					ErrorKind::Other,
					"Local key pair doesn't exist for sr25519 key".to_string(),
				))
			}
		} else {
			Err(Error::new(ErrorKind::Other, "Local keystore doesn't exist".to_string()))
		}
	} else {
		Err(Error::new(ErrorKind::Other, "Path not defined".to_string()))
	}
}

/// We only try to resume the dkg once, if we can find any data for the completed offline stage for
/// the current round
pub(crate) fn try_resume_dkg<B, C, BE>(worker: &mut DKGWorker<B, C, BE>, header: &B::Header)
where
	B: Block,
	BE: Backend<B>,
	C: Client<B, BE>,
	C::Api: DKGApi<B, AuthorityId, <<B as Block>::Header as Header>::Number>,
{
	// We only try to resume the dkg once even if there is no data to recover
	if worker.dkg_persistence.initial_check {
		return
	} else {
		worker.dkg_persistence.initial_check = true;
	}

	// If there is no local keystore then there is no DKG to resume.
	// We return in this case.
	if worker.local_keystore.is_none() {
		return
	}

	debug!(target: "dkg_persistence", "Trying to restore key gen data");
	if let Some((active, queued)) = worker.validator_set(header) {
<<<<<<< HEAD
		let public = fetch_public_key(worker);
		let sr25519_public = fetch_sr25519_public_key(&worker.key_store);
=======
		let public = worker.get_authority_public_key();
		let sr25519_public = worker.get_sr25519_public_key();
>>>>>>> 1d2e6548

		let mut local_key = None;
		let mut queued_local_key = None;

		if worker.base_path.is_some() {
			let base_path = worker.base_path.as_ref().unwrap();
			let local_key_path = base_path.join(DKG_LOCAL_KEY_FILE);
			let queued_local_key_path = base_path.join(QUEUED_DKG_LOCAL_KEY_FILE);

			let local_key_serialized = fs::read(local_key_path.clone());
			let queued_local_key_serialized = fs::read(queued_local_key_path.clone());

			let round_id = active.id;
			let queued_round_id = queued.id;

			if worker.local_keystore.is_none() {
				debug!(target: "dkg_persistence", "Exiting no local key store found");
				return
			}

			if let Ok(local_key_serialized) = local_key_serialized {
				let key_pair = worker
					.local_keystore
					.as_ref()
					.unwrap()
					.key_pair::<AppPair>(&Public::try_from(&sr25519_public.0[..]).unwrap());
				if let Ok(Some(key_pair)) = key_pair {
					let decrypted_data = decrypt_data(local_key_serialized, key_pair.to_raw_vec());
					if let Ok(decrypted_data) = decrypted_data {
						debug!(target: "dkg", "Decrypted local key successfully");
						let localkey_deserialized =
							serde_json::from_slice::<StoredLocalKey>(&decrypted_data[..]);

						match localkey_deserialized {
							Ok(localkey_deserialized) => {
								debug!(target: "dkg", "Recovered local key");
								// If the current round_id is not the same as the one found in the
								// stored file then the stored data is invalid
								if round_id == localkey_deserialized.round_id {
									local_key = Some(localkey_deserialized)
								}
							},
							Err(e) => {
								debug!(target: "dkg", "Deserialization failed for local key {:?}", e);
							},
						}
					} else {
						debug!(target: "dkg", "Failed to decrypt local key");
					}
				}
			} else {
				debug!(target: "dkg", "Failed to read local key file {:?}", local_key_path);
			}

			if let Ok(queued_local_key_serialized) = queued_local_key_serialized {
				let key_pair = worker
					.local_keystore
					.as_ref()
					.unwrap()
					.key_pair::<AppPair>(&Public::try_from(&sr25519_public.0[..]).unwrap());
				if let Ok(Some(key_pair)) = key_pair {
					let decrypted_data =
						decrypt_data(queued_local_key_serialized, key_pair.as_ref().to_raw_vec());

					if let Ok(decrypted_data) = decrypted_data {
						let queued_localkey_deserialized =
							serde_json::from_slice::<StoredLocalKey>(&decrypted_data[..]);

						if let Ok(queued_localkey_deserialized) = queued_localkey_deserialized {
							if queued_round_id == queued_localkey_deserialized.round_id {
								queued_local_key = Some(queued_localkey_deserialized)
							}
						}
					}
				}
			}

			if active.authorities.contains(&public) {
				let round_id = active.id;
				let best_authorities: Vec<AuthorityId> = get_best_authorities(
					worker.get_keygen_threshold(header).into(),
					&active.authorities,
					&worker.get_authority_reputations(header, &active),
				)
				.iter()
				.map(|(_, key)| key.clone())
				.collect();

				// If the authority is not selected in the keygen set return
				if find_index::<AuthorityId>(&best_authorities[..], &public).is_some() {
					let mut rounds = set_up_rounds(
						&best_authorities,
						round_id,
						&public,
						worker.get_signature_threshold(header),
						worker.get_keygen_threshold(header),
						Some(local_key_path),
					);

					if local_key.is_some() {
						debug!(target: "dkg_persistence", "Local key set");
						rounds.set_local_key(local_key.as_ref().unwrap().local_key.clone());
						// We create a deterministic signer set using the public key as a seed to
						// the random number generator We need a 32 byte seed, the compressed public
						// key is 33 bytes
						let seed = &local_key
							.as_ref()
							.unwrap()
							.local_key
							.clone()
							.public_key()
							.to_bytes(true)[1..];

						// Signers are chosen from ids used in Keygen phase starting from 1 to n
						// inclusive
						let set = (1..=rounds.dkg_params().2).collect::<Vec<_>>();
						let signers_set = select_random_set(seed, set, rounds.dkg_params().1 + 1);
						if let Ok(signers_set) = signers_set {
							rounds.set_signers(signers_set);
						}
						worker.rounds = Some(rounds);
					}
				}
			}

			if queued.authorities.contains(&public) {
				let round_id = queued.id;
				let best_authorities: Vec<AuthorityId> = get_best_authorities(
					worker.get_next_keygen_threshold(header).into(),
					&queued.authorities,
					&worker.get_authority_reputations(header, &queued),
				)
				.iter()
				.map(|(_, key)| key.clone())
				.collect();

				// If the authority is not selected in the keygen set return
				if find_index::<AuthorityId>(&best_authorities[..], &public).is_some() {
					let mut rounds = set_up_rounds(
						&best_authorities,
						round_id,
						&public,
						worker.get_next_signature_threshold(header),
						worker.get_next_keygen_threshold(header),
						Some(queued_local_key_path),
					);

					if queued_local_key.is_some() {
						rounds.set_local_key(queued_local_key.as_ref().unwrap().local_key.clone());
						// We set the signer set using the public key as a seed to select signers at
						// random We need a 32byte seed, the compressed public key is 32 bytes
						let seed = &queued_local_key
							.as_ref()
							.unwrap()
							.local_key
							.clone()
							.public_key()
							.to_bytes(true)[1..];

						// Signers are chosen from ids used in Keygen phase starting from 1 to n
						// inclusive
						let set = (1..=rounds.dkg_params().2).collect::<Vec<_>>();
						let signers_set = select_random_set(seed, set, rounds.dkg_params().1 + 1);
						if let Ok(signers_set) = signers_set {
							rounds.set_signers(signers_set);
						}
						worker.next_rounds = Some(rounds);
					}
				}
			}
		}
	}
}

/// To determine if the protocol should be restarted, we check if the
/// protocol is stuck at the keygen stage
pub(crate) fn should_restart_dkg<B, C, BE>(
	worker: &mut DKGWorker<B, C, BE>,
	header: &B::Header,
) -> (bool, bool)
where
	B: Block,
	BE: Backend<B>,
	C: Client<B, BE>,
	C::Api: DKGApi<B, AuthorityId, <<B as Block>::Header as Header>::Number>,
{
	let rounds = worker.rounds.take();
	let next_rounds = worker.next_rounds.take();
	worker.get_time_to_restart(header);

	let should_restart_rounds = {
		if let Some(rounds) = rounds {
			let stalled = rounds.has_stalled();
			worker.rounds = Some(rounds);
			stalled
		} else {
			true
		}
	};

	let should_restart_next_rounds = {
		if let Some(next_round) = next_rounds {
			let stalled = next_round.has_stalled();
			worker.next_rounds = Some(next_round);
			stalled
		} else {
			true
		}
	};

	(should_restart_rounds, should_restart_next_rounds)
}

/// If we ascertain that the protocol has stalled and we are part of the current authority set or
/// queued authority set We restart the protocol on our end
pub(crate) fn try_restart_dkg<B, C, BE>(worker: &mut DKGWorker<B, C, BE>, header: &B::Header)
where
	B: Block,
	BE: Backend<B>,
	C: Client<B, BE>,
	C::Api: DKGApi<B, AuthorityId, <<B as Block>::Header as Header>::Number>,
{
	let (restart_rounds, restart_next_rounds) = should_restart_dkg(worker, header);
	let mut local_key_path: Option<PathBuf> = None;
	let mut queued_local_key_path: Option<PathBuf> = None;

	if worker.base_path.is_some() {
		let base_path = worker.base_path.as_ref().unwrap();
		local_key_path = Some(base_path.join(DKG_LOCAL_KEY_FILE));
		queued_local_key_path = Some(base_path.join(QUEUED_DKG_LOCAL_KEY_FILE));
	}
	let public = worker.get_authority_public_key();

	let authority_set = worker.current_validator_set.clone();
	let queued_authority_set = worker.queued_validator_set.clone();

	let latest_block_num = *header.number();
	if restart_rounds && authority_set.authorities.contains(&public) {
		debug!(target: "dkg_persistence", "Trying to restart dkg for current validators");
		let round_id = authority_set.id;
		let best_authorities: Vec<AuthorityId> = get_best_authorities(
			worker.get_keygen_threshold(header).into(),
			&authority_set.authorities,
			&worker.get_authority_reputations(header, &authority_set),
		)
		.iter()
		.map(|(_, key)| key.clone())
		.collect();

		// If the authority is not selected in the keygen set return
		if find_index::<AuthorityId>(&best_authorities[..], &public).is_some() {
			let mut rounds = set_up_rounds(
				&best_authorities,
				round_id,
				&public,
				worker.get_signature_threshold(header),
				worker.get_keygen_threshold(header),
				local_key_path,
			);

			let _ = rounds.start_keygen(latest_block_num);
			worker.active_keygen_in_progress = true;
			worker.dkg_state.listening_for_active_pub_key = true;
			worker.rounds = Some(rounds);
		}
	}

	if restart_next_rounds && queued_authority_set.authorities.contains(&public) {
		let round_id = queued_authority_set.id;
		let best_authorities: Vec<AuthorityId> = get_best_authorities(
			worker.get_next_keygen_threshold(header).into(),
			&queued_authority_set.authorities,
			&worker.get_authority_reputations(header, &queued_authority_set),
		)
		.iter()
		.map(|(_, key)| key.clone())
		.collect();

		// If the authority is not selected in the keygen set return
		if find_index::<AuthorityId>(&best_authorities[..], &public).is_some() {
			debug!(target: "dkg_persistence", "Trying to restart dkg for queued validators");
			let mut rounds = set_up_rounds(
				&best_authorities,
				round_id,
				&public,
				worker.get_signature_threshold(header),
				worker.get_keygen_threshold(header),
				queued_local_key_path,
			);

			let _ = rounds.start_keygen(latest_block_num);
			worker.queued_keygen_in_progress = true;
			worker.dkg_state.listening_for_pub_key = true;
			worker.next_rounds = Some(rounds);
		}
	}
}<|MERGE_RESOLUTION|>--- conflicted
+++ resolved
@@ -69,11 +69,7 @@
 		if let Some(local_keystore) = worker.local_keystore.clone() {
 			debug!(target: "dkg_persistence", "Storing local key for {:?}", &path);
 			let key_pair = local_keystore.as_ref().key_pair::<AppPair>(
-<<<<<<< HEAD
-				&Public::try_from(&fetch_sr25519_public_key(&worker.key_store).0[..])
-=======
 				&Public::try_from(&worker.get_sr25519_public_key().0[..])
->>>>>>> 1d2e6548
 					.unwrap_or_else(|_| panic!("Could not find keypair in local key store")),
 			);
 
@@ -128,13 +124,8 @@
 
 	debug!(target: "dkg_persistence", "Trying to restore key gen data");
 	if let Some((active, queued)) = worker.validator_set(header) {
-<<<<<<< HEAD
-		let public = fetch_public_key(worker);
-		let sr25519_public = fetch_sr25519_public_key(&worker.key_store);
-=======
 		let public = worker.get_authority_public_key();
 		let sr25519_public = worker.get_sr25519_public_key();
->>>>>>> 1d2e6548
 
 		let mut local_key = None;
 		let mut queued_local_key = None;
