// Copyright 2022 Webb Technologies Inc.
//
// Licensed under the Apache License, Version 2.0 (the "License");
// you may not use this file except in compliance with the License.
// You may obtain a copy of the License at
//
// http://www.apache.org/licenses/LICENSE-2.0
//
// Unless required by applicable law or agreed to in writing, software
// distributed under the License is distributed on an "AS IS" BASIS,
// WITHOUT WARRANTIES OR CONDITIONS OF ANY KIND, either express or implied.
// See the License for the specific language governing permissions and
// limitations under the License.

#![allow(clippy::collapsible_match)]

use crate::async_protocols::blockchain_interface::DKGProtocolEngine;
use codec::{Codec, Encode};
use dkg_primitives::utils::select_random_set;
use dkg_runtime_primitives::KEYGEN_TIMEOUT;
use futures::{FutureExt, StreamExt};
use itertools::Itertools;
use log::{debug, error, info, trace};
use sc_keystore::LocalKeystore;
use sp_core::ecdsa;
use std::{
	collections::{BTreeSet, HashMap, HashSet},
	future::Future,
	marker::PhantomData,
	path::PathBuf,
	pin::Pin,
	sync::Arc,
};

use parking_lot::{Mutex, RwLock};

use sc_client_api::{
	Backend, BlockImportNotification, FinalityNotification, FinalityNotifications,
	ImportNotifications,
};

use sp_api::BlockId;
use sp_runtime::traits::{Block, Header, NumberFor};
use tokio::sync::mpsc::{UnboundedReceiver, UnboundedSender};

use crate::keystore::DKGKeystore;

use crate::gossip_messages::misbehaviour_report::{
	gossip_misbehaviour_report, handle_misbehaviour_report,
};

use crate::{gossip_engine::GossipEngineIface, storage::clear::listen_and_clear_offchain_storage};

use dkg_primitives::{
	types::{DKGError, DKGMisbehaviourMessage, DKGMsgStatus, RoundId},
	utils::StoredLocalKey,
	AuthoritySetId, DKGReport, MisbehaviourType, GOSSIP_MESSAGE_RESENDING_LIMIT,
};

use dkg_runtime_primitives::{
	crypto::{AuthorityId, Public},
	utils::to_slice_33,
	AggregatedMisbehaviourReports, AggregatedPublicKeys, UnsignedProposal,
	GENESIS_AUTHORITY_SET_ID,
};

use crate::{
	error, metric_set,
	metrics::Metrics,
	persistence::load_stored_key,
	utils::{find_authorities_change, get_key_path},
	Client,
};

use crate::gossip_messages::public_key_gossip::handle_public_key_broadcast;
use dkg_primitives::{
	types::{DKGMessage, DKGMsgPayload, SignedDKGMessage},
	utils::{cleanup, DKG_LOCAL_KEY_FILE, QUEUED_DKG_LOCAL_KEY_FILE},
};
use dkg_runtime_primitives::{AuthoritySet, DKGApi};

use crate::async_protocols::{
	remote::AsyncProtocolRemote, AsyncProtocolParameters, GenericAsyncHandler,
};

pub const ENGINE_ID: sp_runtime::ConsensusEngineId = *b"WDKG";

pub const STORAGE_SET_RETRY_NUM: usize = 5;

pub const MAX_SUBMISSION_DELAY: u32 = 3;

pub const MAX_SIGNING_SETS: u64 = 16;

pub(crate) struct WorkerParams<B, BE, C, GE>
where
	B: Block,
	GE: GossipEngineIface,
{
	pub client: Arc<C>,
	pub backend: Arc<BE>,
	pub key_store: DKGKeystore,
	pub gossip_engine: GE,
	pub metrics: Option<Metrics>,
	pub base_path: Option<PathBuf>,
	pub local_keystore: Option<Arc<LocalKeystore>>,
	pub latest_header: Arc<RwLock<Option<B::Header>>>,
	pub _marker: PhantomData<B>,
}

/// A DKG worker plays the DKG protocol
pub(crate) struct DKGWorker<B, BE, C, GE>
where
	B: Block,
	BE: Backend<B>,
	C: Client<B, BE>,
	GE: GossipEngineIface,
{
	pub client: Arc<C>,
	pub backend: Arc<BE>,
	pub key_store: DKGKeystore,
	pub gossip_engine: Arc<GE>,
	pub metrics: Option<Metrics>,
	// Genesis keygen and rotated round
	pub rounds: Option<AsyncProtocolRemote<NumberFor<B>>>,
	// Next keygen round, always taken and restarted each session
	pub next_rounds: Option<AsyncProtocolRemote<NumberFor<B>>>,
	// Signing rounds, created everytime there are unique unsigned proposals
	pub signing_rounds: Vec<Option<AsyncProtocolRemote<NumberFor<B>>>>,
	pub finality_notifications: FinalityNotifications<B>,
	pub import_notifications: ImportNotifications<B>,
	/// Best block a DKG voting round has been concluded for
	pub best_dkg_block: Option<NumberFor<B>>,
	/// Cached best authorities
	pub best_authorities: Vec<(u16, Public)>,
	/// Cached next best authorities
	pub best_next_authorities: Vec<(u16, Public)>,
	/// Latest block header
	pub latest_header: Arc<RwLock<Option<B::Header>>>,
	/// Current validator set
	pub current_validator_set: Arc<RwLock<AuthoritySet<Public>>>,
	/// Queued validator set
	pub queued_validator_set: AuthoritySet<Public>,
	/// Tracking for the broadcasted public keys and signatures
	pub aggregated_public_keys: Arc<Mutex<HashMap<RoundId, AggregatedPublicKeys>>>,
	/// Tracking for the misbehaviour reports
	pub aggregated_misbehaviour_reports: AggregatedMisbehaviourReportStore,
	pub misbehaviour_tx: Option<UnboundedSender<DKGMisbehaviourMessage>>,
	/// Tracking for sent gossip messages: using blake2_128 for message hashes
	/// The value is the number of times the message has been sent.
	pub has_sent_gossip_msg: HashMap<[u8; 16], u8>,
	/// Local keystore for DKG data
	pub base_path: Option<PathBuf>,
	/// Concrete type that points to the actual local keystore if it exists
	pub local_keystore: Option<Arc<LocalKeystore>>,
	/// For transmitting errors from parallel threads to the DKGWorker
	pub error_handler_tx: UnboundedSender<DKGError>,
	/// For use in the run() function only
	pub error_handler_rx: Option<UnboundedReceiver<DKGError>>,
	// keep rustc happy
	_backend: PhantomData<BE>,
}

pub type AggregatedMisbehaviourReportStore =
	HashMap<(MisbehaviourType, RoundId, AuthorityId), AggregatedMisbehaviourReports<AuthorityId>>;

impl<B, BE, C, GE> DKGWorker<B, BE, C, GE>
where
	B: Block + Codec,
	BE: Backend<B> + 'static,
	GE: GossipEngineIface + 'static,
	C: Client<B, BE> + 'static,
	C::Api: DKGApi<B, AuthorityId, NumberFor<B>>,
{
	/// Return a new DKG worker instance.
	///
	/// Note that a DKG worker is only fully functional if a corresponding
	/// DKG pallet has been deployed on-chain.
	///
	/// The DKG pallet is needed in order to keep track of the DKG authority set.
	pub(crate) fn new(worker_params: WorkerParams<B, BE, C, GE>) -> Self {
		let WorkerParams {
			client,
			backend,
			key_store,
			gossip_engine,
			metrics,
			base_path,
			local_keystore,
			latest_header,
			..
		} = worker_params;

		// we drop the rx handle since we can call tx.subscribe() every time we need to fire up
		// a new AsyncProto
		// let (to_async_proto, _) = tokio::sync::broadcast::channel(1024);
		let (error_handler_tx, error_handler_rx) = tokio::sync::mpsc::unbounded_channel();

		DKGWorker {
			client: client.clone(),
			misbehaviour_tx: None,
			backend,
			key_store,
			gossip_engine: Arc::new(gossip_engine),
			metrics,
			rounds: None,
			next_rounds: None,
			signing_rounds: vec![None; 16],
			finality_notifications: client.finality_notification_stream(),
			import_notifications: client.import_notification_stream(),
			best_dkg_block: None,
			best_authorities: Vec::new(),
			best_next_authorities: Vec::new(),
			current_validator_set: Arc::new(RwLock::new(AuthoritySet::empty())),
			queued_validator_set: AuthoritySet::empty(),
			latest_header,
			aggregated_public_keys: Arc::new(Mutex::new(HashMap::new())),
			aggregated_misbehaviour_reports: HashMap::new(),
			has_sent_gossip_msg: HashMap::new(),
			base_path,
			local_keystore,
			error_handler_tx,
			error_handler_rx: Some(error_handler_rx),
			_backend: PhantomData,
		}
	}
}

#[derive(Copy, Clone, Debug, Eq, PartialEq)]
enum ProtoStageType {
	Genesis,
	Queued,
	Signing,
}

impl<B, BE, C, GE> DKGWorker<B, BE, C, GE>
where
	B: Block,
	BE: Backend<B> + 'static,
	GE: GossipEngineIface + 'static,
	C: Client<B, BE> + 'static,
	C::Api: DKGApi<B, AuthorityId, NumberFor<B>>,
{
	// NOTE: This must be ran at the start of each epoch since best_authorities may change
	// if "current" is true, this will set the "rounds" field in the dkg worker, otherwise,
	// it well set the "next_rounds" field
	fn generate_async_proto_params(
		&mut self,
		best_authorities: Vec<Public>,
		authority_public_key: Public,
		round_id: RoundId,
		local_key_path: Option<PathBuf>,
		stage: ProtoStageType,
		async_index: u8,
	) -> Result<AsyncProtocolParameters<DKGProtocolEngine<B, BE, C, GE>>, DKGError> {
		let best_authorities = Arc::new(best_authorities);
		let authority_public_key = Arc::new(authority_public_key);

		let now = self.get_latest_block_number();
		let status_handle = AsyncProtocolRemote::new(now, round_id);
		// Fetch the active key. This requires rotating the key to have happened with
		// full certainty in order to ensure the right key is being used to make signatures.
		let (active_local_key, _) = self.fetch_local_keys();
		let params = AsyncProtocolParameters {
			engine: Arc::new(DKGProtocolEngine {
				backend: self.backend.clone(),
				latest_header: self.latest_header.clone(),
				client: self.client.clone(),
				keystore: self.key_store.clone(),
				gossip_engine: self.gossip_engine.clone(),
				aggregated_public_keys: self.aggregated_public_keys.clone(),
				best_authorities: best_authorities.clone(),
				authority_public_key: authority_public_key.clone(),
				current_validator_set: self.current_validator_set.clone(),
				local_keystore: self.local_keystore.clone(),
				vote_results: Arc::new(Default::default()),
				local_key_path,
				is_genesis: stage == ProtoStageType::Genesis,
				_pd: Default::default(),
			}),
			round_id,
			keystore: self.key_store.clone(),
			current_validator_set: self.current_validator_set.clone(),
			best_authorities,
			authority_public_key,
			batch_id_gen: Arc::new(Default::default()),
			handle: status_handle.clone(),
			local_key: active_local_key.map(|k| k.local_key),
		};
		// Start the respective protocol
		status_handle.start()?;
		// Cache the rounds, respectively
		match stage {
			ProtoStageType::Genesis => {
				debug!(target: "dkg_gadget::worker", "Starting genesis protocol");
				self.rounds = Some(status_handle.into_primary_remote())
			},
			ProtoStageType::Queued => {
				debug!(target: "dkg_gadget::worker", "Starting queued protocol");
				self.next_rounds = Some(status_handle.into_primary_remote())
			},
			// When we are at signing stage, it is using the active rounds.
			ProtoStageType::Signing => {
				debug!(target: "dkg_gadget::worker", "Starting signing protocol");
				self.signing_rounds[async_index as usize] =
					Some(status_handle.into_primary_remote())
			},
		}

		Ok(params)
	}

	fn spawn_keygen_protocol(
		&mut self,
		best_authorities: Vec<Public>,
		authority_public_key: Public,
		round_id: RoundId,
		threshold: u16,
		local_key_path: Option<PathBuf>,
		stage: ProtoStageType,
	) {
		match self.generate_async_proto_params(
			best_authorities,
			authority_public_key,
			round_id,
			local_key_path,
			stage,
			0u8,
		) {
			Ok(async_proto_params) => {
				let err_handler_tx = self.error_handler_tx.clone();
				let status = if let Some(rounds) = self.rounds.as_mut() {
					if rounds.round_id == round_id {
						DKGMsgStatus::ACTIVE
					} else {
						DKGMsgStatus::QUEUED
					}
				} else {
					DKGMsgStatus::UNKNOWN
				};
				match GenericAsyncHandler::setup_keygen(async_proto_params, threshold, status) {
					Ok(meta_handler) => {
						let task = async move {
							match meta_handler.await {
								Ok(_) => {
									log::info!(target: "dkg_gadget::worker", "The meta handler has executed successfully");
								},

								Err(err) => {
									error!(target: "dkg_gadget::worker", "Error executing meta handler {:?}", &err);
									let _ = err_handler_tx.send(err);
								},
							}
						};

						// spawn on parallel thread
						let _handle = tokio::task::spawn(task);
					},

					Err(err) => {
						error!(target: "dkg_gadget::worker", "Error starting meta handler {:?}", &err);
						self.handle_dkg_error(err);
					},
				}
			},

			Err(err) => self.handle_dkg_error(err),
		}
	}

	#[allow(clippy::too_many_arguments, clippy::type_complexity)]
	fn create_signing_protocol(
		&mut self,
		best_authorities: Vec<Public>,
		authority_public_key: Public,
		round_id: RoundId,
		threshold: u16,
		local_key_path: Option<PathBuf>,
		stage: ProtoStageType,
		unsigned_proposals: Vec<UnsignedProposal>,
		signing_set: Vec<u16>,
		async_index: u8,
	) -> Result<Pin<Box<dyn Future<Output = Result<u8, DKGError>> + Send + 'static>>, DKGError> {
		let async_proto_params = self.generate_async_proto_params(
			best_authorities,
			authority_public_key,
			round_id,
			local_key_path,
			stage,
			async_index,
		)?;

		let err_handler_tx = self.error_handler_tx.clone();
		let meta_handler = GenericAsyncHandler::setup_signing(
			async_proto_params,
			threshold,
			unsigned_proposals,
			signing_set,
			async_index,
		)?;

		let task = async move {
			match meta_handler.await {
				Ok(_) => {
					log::info!(target: "dkg_gadget::worker", "The meta handler has executed successfully");
					Ok(async_index)
				},

				Err(err) => {
					error!(target: "dkg_gadget::worker", "Error executing meta handler {:?}", &err);
					let _ = err_handler_tx.send(err.clone());
					Err(err)
				},
			}
		};

		Ok(Box::pin(task))
	}

	/// Rotates the contents of the DKG local key files from the queued file to the active file.
	///
	/// This is meant to be used when rotating the DKG. During a rotation, we begin generating
	/// a new queued DKG local key for the new queued authority set. The previously queued set
	/// is now the active set and so we transition their local key data into the active file path.
	///
	/// `DKG_LOCAL_KEY_FILE` - the active file path for the active local key (DKG public key)
	/// `QUEUED_DKG_LOCAL_KEY_FILE` - the queued file path for the queued local key (DKG public key)
	///
	/// This should never execute unless we are certain that the rotation will succeed, i.e.
	/// that the signature of the next DKG public key has been created and stored on-chain.
	fn rotate_local_key_files(&mut self) -> bool {
		let mut local_key_path: Option<PathBuf> = None;
		let mut queued_local_key_path: Option<PathBuf> = None;

		if self.base_path.is_some() {
			local_key_path = get_key_path(&self.base_path, DKG_LOCAL_KEY_FILE);
			queued_local_key_path = get_key_path(&self.base_path, QUEUED_DKG_LOCAL_KEY_FILE);
		}
		debug!(target: "dkg_gadget::worker", "Rotating local key files");
		debug!(target: "dkg_gadget::worker", "Local key path: {:?}", local_key_path);
		debug!(target: "dkg_gadget::worker", "Queued local key path: {:?}", queued_local_key_path);
		if let (Some(path), Some(queued_path)) = (local_key_path, queued_local_key_path) {
			if let Err(err) = std::fs::copy(queued_path, path) {
				error!("Error copying queued key {:?}", &err);
				return false
			} else {
				debug!("Successfully copied queued key to current key");
				return true
			}
		}

		false
	}

	/// Fetch the local stored keys if they exist.
	fn fetch_local_keys(&mut self) -> (Option<StoredLocalKey>, Option<StoredLocalKey>) {
		let mut local_key_path: Option<PathBuf> = None;
		let mut queued_local_key_path: Option<PathBuf> = None;

		if self.base_path.is_some() {
			local_key_path = get_key_path(&self.base_path, DKG_LOCAL_KEY_FILE);
			queued_local_key_path = get_key_path(&self.base_path, QUEUED_DKG_LOCAL_KEY_FILE);
		}

		let sr_pub = self.get_sr25519_public_key();
		match (local_key_path, queued_local_key_path) {
			(Some(path), Some(queued_path)) => (
				load_stored_key(path, self.local_keystore.as_ref(), sr_pub).ok(),
				load_stored_key(queued_path, self.local_keystore.as_ref(), sr_pub).ok(),
			),
			(Some(path), None) =>
				(load_stored_key(path, self.local_keystore.as_ref(), sr_pub).ok(), None),
			(None, Some(queued_path)) =>
				(None, load_stored_key(queued_path, self.local_keystore.as_ref(), sr_pub).ok()),
			(None, None) => (None, None),
		}
	}

	/// Get the party index of our worker
	///
	/// Returns `None` if we are not in the best authority set
	pub fn get_party_index(&mut self, header: &B::Header) -> Option<u16> {
		let public = self.get_authority_public_key();
		let best_authorities = self.get_best_authorities(header);
		for elt in best_authorities {
			if elt.1 == public {
				return Some(elt.0)
			}
		}

		None
	}

	/// Get the next party index of our worker for possible queued keygen
	///
	/// Returns `None` if we are not in the next best authority set
	pub fn get_next_party_index(&mut self, header: &B::Header) -> Option<u16> {
		let public = self.get_authority_public_key();
		let next_best_authorities = self.get_next_best_authorities(header);
		for elt in next_best_authorities {
			if elt.1 == public {
				return Some(elt.0)
			}
		}

		None
	}

	/// Get the signature threshold at a specific block
	pub fn get_signature_threshold(&self, header: &B::Header) -> u16 {
		let at: BlockId<B> = BlockId::hash(header.hash());
		return self.client.runtime_api().signature_threshold(&at).unwrap_or_default()
	}

	/// Get the next signature threshold at a specific block
	pub fn get_next_signature_threshold(&self, header: &B::Header) -> u16 {
		let at: BlockId<B> = BlockId::hash(header.hash());
		return self.client.runtime_api().next_signature_threshold(&at).unwrap_or_default()
	}

	/// Get the active DKG public key
	pub fn get_dkg_pub_key(&self, header: &B::Header) -> (AuthoritySetId, Vec<u8>) {
		let at: BlockId<B> = BlockId::hash(header.hash());
		return self.client.runtime_api().dkg_pub_key(&at).ok().unwrap_or_default()
	}

	/// Get the next DKG public key
	#[allow(dead_code)]
	pub fn get_next_dkg_pub_key(&self, header: &B::Header) -> Option<(AuthoritySetId, Vec<u8>)> {
		let at: BlockId<B> = BlockId::hash(header.hash());
		return self.client.runtime_api().next_dkg_pub_key(&at).ok().unwrap_or_default()
	}

	/// Get the jailed keygen authorities
	#[allow(dead_code)]
	pub fn get_keygen_jailed(&self, header: &B::Header, set: &[AuthorityId]) -> Vec<AuthorityId> {
		let at: BlockId<B> = BlockId::hash(header.hash());
		return self
			.client
			.runtime_api()
			.get_keygen_jailed(&at, set.to_vec())
			.unwrap_or_default()
	}

	/// Get the best authorities for keygen
	pub fn get_best_authorities(&self, header: &B::Header) -> Vec<(u16, AuthorityId)> {
		let at: BlockId<B> = BlockId::hash(header.hash());
		return self.client.runtime_api().get_best_authorities(&at).unwrap_or_default()
	}

	/// Get the next best authorities for keygen
	pub fn get_next_best_authorities(&self, header: &B::Header) -> Vec<(u16, AuthorityId)> {
		let at: BlockId<B> = BlockId::hash(header.hash());
		return self.client.runtime_api().get_next_best_authorities(&at).unwrap_or_default()
	}

	/// Return the next and queued validator set at header `header`.
	///
	/// Note that the validator set could be `None`. This is the case if we don't find
	/// a DKG authority set change and we can't fetch the authority set from the
	/// DKG on-chain state.
	///
	/// Such a failure is usually an indication that the DKG pallet has not been deployed (yet).
	///
	/// If the validators are None, we use the arbitrary validators gotten from the authority set
	/// and queued authority set in the given header
	pub fn validator_set(
		&self,
		header: &B::Header,
	) -> Option<(AuthoritySet<Public>, AuthoritySet<Public>)> {
		Self::validator_set_inner(header, &self.client)
	}

	fn validator_set_inner(
		header: &B::Header,
		client: &Arc<C>,
	) -> Option<(AuthoritySet<Public>, AuthoritySet<Public>)> {
		let new = if let Some((new, queued)) = find_authorities_change::<B>(header) {
			Some((new, queued))
		} else {
			let at: BlockId<B> = BlockId::hash(header.hash());
			let current_authority_set = client.runtime_api().authority_set(&at).ok();
			let queued_authority_set = client.runtime_api().queued_authority_set(&at).ok();
			match (current_authority_set, queued_authority_set) {
				(Some(current), Some(queued)) => Some((current, queued)),
				_ => None,
			}
		};

		trace!(target: "dkg_gadget::worker", "🕸️  active validator set: {:?}", new);

		new
	}

	/// Verify `active` validator set for `block` against the key store
	///
	/// The critical case is, if we do have a public key in the key store which is not
	/// part of the active validator set.
	///
	/// Note that for a non-authority node there will be no keystore, and we will
	/// return an error and don't check. The error can usually be ignored.
	fn verify_validator_set(
		&self,
		block: &NumberFor<B>,
		mut active: AuthoritySet<Public>,
	) -> Result<(), error::Error> {
		let active: BTreeSet<Public> = active.authorities.drain(..).collect();

		let store: BTreeSet<Public> = self.key_store.public_keys()?.drain(..).collect();

		let missing: Vec<_> = store.difference(&active).cloned().collect();

		if !missing.is_empty() {
			debug!(target: "dkg_gadget::worker", "🕸️  for block {:?}, public key missing in validator set is: {:?}", block, missing);
		}

		Ok(())
	}

	fn handle_genesis_dkg_setup(
		&mut self,
		header: &B::Header,
		genesis_authority_set: AuthoritySet<Public>,
	) {
		// Check if the authority set is empty or if this authority set isn't actually the genesis
		// set
		if genesis_authority_set.authorities.is_empty() {
			return
		}
		// If the rounds is none and we are not using the genesis authority set ID
		// there is a critical error. I'm not sure how this can happen but it should
		// prevent an edge case.
		if self.rounds.is_none() && genesis_authority_set.id != GENESIS_AUTHORITY_SET_ID {
			error!(target: "dkg_gadget::worker", "🕸️  Rounds is not and authority set is not genesis set ID 0");
			return
		}

		let latest_block_num = self.get_latest_block_number();

		// Check if we've already set up the DKG for this authority set
		// if the active is currently running, and, the keygen has stalled, create one anew
		if let Some(rounds) = self.rounds.as_ref() {
			if rounds.is_active() && !rounds.keygen_has_stalled(latest_block_num) {
				debug!(target: "dkg_gadget::worker", "🕸️  Rounds exists and is active");
				return
			}
		}

		let mut local_key_path: Option<PathBuf> = None;
		if self.base_path.is_some() {
			local_key_path = get_key_path(&self.base_path, DKG_LOCAL_KEY_FILE);
			let _ = cleanup(local_key_path.as_ref().unwrap().clone());
		}

		// DKG keygen authorities are always taken from the best set of authorities
		let round_id = genesis_authority_set.id;
		let maybe_party_index = self.get_party_index(header);
		// Check whether the worker is in the best set or return
		if maybe_party_index.is_none() {
			info!(target: "dkg_gadget::worker", "🕸️  NOT IN THE SET OF BEST GENESIS AUTHORITIES: round {:?}", round_id);
			self.rounds = None;
			return
		} else {
			info!(target: "dkg_gadget::worker", "🕸️  IN THE SET OF BEST GENESIS AUTHORITIES: round {:?}", round_id);
		}

		let best_authorities: Vec<Public> =
			self.get_best_authorities(header).iter().map(|x| x.1.clone()).collect();
		let threshold = self.get_signature_threshold(header);
		let authority_public_key = self.get_authority_public_key();
		self.spawn_keygen_protocol(
			best_authorities,
			authority_public_key,
			round_id,
			threshold,
			local_key_path,
			ProtoStageType::Genesis,
		);
	}

	fn handle_queued_dkg_setup(&mut self, header: &B::Header, queued: AuthoritySet<Public>) {
		// Check if the authority set is empty, return or proceed
		if queued.authorities.is_empty() {
			debug!(target: "dkg_gadget::worker", "🕸️  queued authority set is empty");
			return
		}

		// Check if the next rounds exists and has processed for this next queued round id
		if self.next_rounds.is_some() && self.next_rounds.as_ref().unwrap().is_active() {
			debug!(target: "dkg_gadget::worker", "🕸️  Next rounds exists and is active, returning...");
			return
		}

		if let Some(rounds) = self.next_rounds.as_ref() {
			if rounds.keygen_has_stalled(*header.number()) {
				debug!(target: "dkg_gadget::worker", "🕸️  Next rounds keygen has stalled, creating new rounds...");
			}
		}

		let mut queued_local_key_path: Option<PathBuf> = None;

		if self.base_path.is_some() {
			queued_local_key_path = get_key_path(&self.base_path, QUEUED_DKG_LOCAL_KEY_FILE);
			let _ = cleanup(queued_local_key_path.as_ref().unwrap().clone());
		}

		// Get the best next authorities using the keygen threshold
		let round_id = queued.id;
		let maybe_party_index = self.get_next_party_index(header);
		// Check whether the worker is in the best set or return
		if maybe_party_index.is_none() {
			info!(target: "dkg_gadget::worker", "🕸️  NOT IN THE SET OF BEST NEXT AUTHORITIES: round {:?}", round_id);
			return
		} else {
			info!(target: "dkg_gadget::worker", "🕸️  IN THE SET OF BEST NEXT AUTHORITIES: round {:?}", round_id);
		}

		let best_authorities: Vec<Public> =
			self.get_next_best_authorities(header).iter().map(|x| x.1.clone()).collect();
		let threshold = self.get_next_signature_threshold(header);

		let authority_public_key = self.get_authority_public_key();
		self.spawn_keygen_protocol(
			best_authorities,
			authority_public_key,
			round_id,
			threshold,
			queued_local_key_path,
			ProtoStageType::Queued,
		);
	}

	// *** Block notifications ***
	fn process_block_notification(&mut self, header: &B::Header) {
<<<<<<< HEAD
		debug!(target: "dkg_gadget::worker", "🕸️  Processing block notification for block {}", header.number());
=======
>>>>>>> c4c2f244
		if let Some(latest_header) = self.latest_header.read().clone() {
			if latest_header.number() >= header.number() {
				// We've already seen this block, ignore it.
				debug!(target: "dkg_gadget::worker", "🕸️  Latest header is greater than or equal to current header, returning...");
				return
			}
		}
		debug!(target: "dkg", "🕸️  Processing block notification for block {}", header.number());
		*self.latest_header.write() = Some(header.clone());
		debug!(target: "dkg_gadget::worker", "🕸️  Latest header is now: {:?}", header.number());
		// Clear offchain storage
		listen_and_clear_offchain_storage(self, header);
		// Attempt to enact new DKG authorities if sessions have changed
		if self.get_dkg_pub_key(header).1.is_empty() {
			self.maybe_enact_genesis_authorities(header);
		} else {
			self.maybe_enact_new_authorities(header);
			self.submit_unsigned_proposals(header);
		}
	}

	fn maybe_enact_genesis_authorities(&mut self, header: &B::Header) {
		// Get the active and queued validators to check for updates
		if let Some((active, queued)) = self.validator_set(header) {
			// If we are in the genesis state, we need to enact the genesis authorities
			if active.id == GENESIS_AUTHORITY_SET_ID && self.best_dkg_block.is_none() {
				debug!(target: "dkg_gadget::worker", "🕸️  GENESIS ROUND_ID {:?}", active.id);
				metric_set!(self, dkg_validator_set_id, active.id);
				// Setting new validator set id as current
				*self.current_validator_set.write() = active.clone();
				self.queued_validator_set = queued.clone();
				// verify the new validator set
				let _ = self.verify_validator_set(header.number(), active.clone());
				self.best_dkg_block = Some(*header.number());
				self.best_authorities = self.get_best_authorities(header);
				self.best_next_authorities = self.get_next_best_authorities(header);
				// Setting up the DKG
				self.handle_genesis_dkg_setup(header, active);
				// Setting up the queued DKG at genesis
				self.handle_queued_dkg_setup(header, queued);
			}
		}
	}

	fn maybe_enact_new_authorities(&mut self, header: &B::Header) {
<<<<<<< HEAD
		debug!(target: "dkg_gadget::worker", "🕸️  maybe_enact_new_authorities");
=======
>>>>>>> c4c2f244
		// Get the active and queued validators to check for updates
		if let Some((active, queued)) = self.validator_set(header) {
			let next_best = self.get_next_best_authorities(header);
			let next_best_has_changed = next_best != self.best_next_authorities;
			if next_best_has_changed && self.queued_validator_set.id == queued.id {
				debug!(target: "dkg_gadget::worker", "🕸️  Best authorities has changed on-chain\nOLD {:?}\nNEW: {:?}", self.best_next_authorities, next_best);
				// Update the next best authorities
				self.best_next_authorities = next_best;
				// Start the queued DKG setup for the new queued authorities
				self.handle_queued_dkg_setup(header, queued);
				return
			}
			// If the next rounds have stalled, we restart similarly to above.
			if let Some(rounds) = self.next_rounds.clone() {
				debug!(target: "dkg_gadget::worker", "🕸️  Status: {:?}, Now: {:?}, Started At: {:?}, Timeout length: {:?}", rounds.status, header.number(), rounds.started_at, KEYGEN_TIMEOUT);
				if rounds.keygen_is_not_complete() &&
					header.number() >= &(rounds.started_at + KEYGEN_TIMEOUT.into())
				{
					debug!(target: "dkg_gadget::worker", "🕸️  QUEUED DKG STALLED: round {:?}", queued.id);
					return self.handle_dkg_error(DKGError::KeygenTimeout {
						bad_actors: rounds.current_round_blame().blamed_parties,
					})
				} else {
					debug!(target: "dkg_gadget::worker", "🕸️  QUEUED DKG NOT STALLED: round {:?}", queued.id);
				}
			}

			let queued_keygen_in_progress =
				self.next_rounds.as_ref().map(|r| !r.is_keygen_finished()).unwrap_or(false);

			debug!(target: "dkg_gadget::worker", "🕸️  QUEUED KEYGEN IN PROGRESS: {:?}", queued_keygen_in_progress);
			debug!(target: "dkg_gadget::worker", "🕸️  QUEUED DKG ID: {:?}", queued.id);
			debug!(target: "dkg_gadget::worker", "🕸️  QUEUED VALIDATOR SET ID: {:?}", self.queued_validator_set.id);
			debug!(target: "dkg_gadget::worker", "🕸️  QUEUED DKG STATUS: {:?}", self.next_rounds.as_ref().map(|r| r.status.clone()));
			// If the session has changed and a keygen is not in progress, we rotate
			if self.queued_validator_set.id != queued.id && !queued_keygen_in_progress {
				debug!(target: "dkg_gadget::worker", "🕸️  ACTIVE ROUND_ID {:?}", active.id);
				metric_set!(self, dkg_validator_set_id, active.id);
				// verify the new validator set
				let _ = self.verify_validator_set(header.number(), active.clone());
				// Update the validator sets
				*self.current_validator_set.write() = active;
				self.queued_validator_set = queued.clone();
				// Check the local keystore, if a queued key exists with the same
				// round ID then we shouldn't rotate since it means we have shut down
				// and started up after a previous rotation.
				let (_, maybe_queued_key) = self.fetch_local_keys();
				match maybe_queued_key {
					Some(queued_key) if queued_key.round_id == queued.id => {
						debug!(target: "dkg_gadget::worker", "🕸️  QUEUED KEY EXISTS: {:?}", queued_key.round_id);
						debug!(target: "dkg_gadget::worker", "🕸️  Queued local key exists at same round as queued validator set {:?}", queued.id);
						return
					},
					Some(k) => {
						debug!(target: "dkg_gadget::worker", "🕸️  QUEUED KEY EXISTS: {:?}", k.round_id);
						debug!(target: "dkg_gadget::worker", "🕸️  Queued local key exists at different round than queued validator set {:?}", queued.id);
					},
					None => {
						debug!(target: "dkg_gadget::worker", "🕸️  QUEUED KEY DOES NOT EXIST");
					},
				};
				// If we are starting a new queued DKG, we rotate the next rounds
				self.rounds = self.next_rounds.take();
				// We also rotate the best authority caches
				self.best_authorities = self.best_next_authorities.clone();
				self.best_next_authorities = self.get_next_best_authorities(header);
				// Rotate the key files
				let success = self.rotate_local_key_files();
				debug!(target: "dkg_gadget::worker", "🕸️  ROTATED LOCAL KEY FILES: {:?}", success);
				// Start the queued DKG setup for the new queued authorities
				self.handle_queued_dkg_setup(header, queued);
			}
		} else {
			// no queued validator set, so we don't do anything
			debug!(target: "dkg_gadget::worker", "🕸️  NO QUEUED VALIDATOR SET");
		}
	}

	fn handle_finality_notification(&mut self, notification: FinalityNotification<B>) {
		trace!(target: "dkg_gadget::worker", "🕸️  Finality notification: {:?}", notification);
		// Handle import notifications
		self.process_block_notification(&notification.header);
	}

	fn handle_import_notification(&mut self, notification: BlockImportNotification<B>) {
<<<<<<< HEAD
		trace!(target: "dkg_gadget::worker", "🕸️  Import notification: {:?}", notification);
=======
		trace!(target: "dkg", "🕸️  Import notification: {:?}", notification);
>>>>>>> c4c2f244
		// Handle import notification
		self.process_block_notification(&notification.header);
	}

	fn verify_signature_against_authorities(
		&mut self,
		signed_dkg_msg: SignedDKGMessage<Public>,
	) -> Result<DKGMessage<Public>, DKGError> {
		Self::verify_signature_against_authorities_inner(
			signed_dkg_msg,
			&self.latest_header,
			&self.client,
		)
	}

	pub fn verify_signature_against_authorities_inner(
		signed_dkg_msg: SignedDKGMessage<Public>,
		latest_header: &Arc<RwLock<Option<B::Header>>>,
		client: &Arc<C>,
	) -> Result<DKGMessage<Public>, DKGError> {
		let dkg_msg = signed_dkg_msg.msg;
		let encoded = dkg_msg.encode();
		let signature = signed_dkg_msg.signature.unwrap();
		// Get authority accounts
		let mut authorities: Option<(Vec<AuthorityId>, Vec<AuthorityId>)> = None;
		if let Some(header) = latest_header.read().clone() {
			authorities = Self::validator_set_inner(&header, client)
				.map(|a| (a.0.authorities, a.1.authorities));
		}

		if authorities.is_none() {
			return Err(DKGError::GenericError { reason: "No authorities".into() })
		}

		let check_signers = |xs: &[AuthorityId]| {
			return dkg_runtime_primitives::utils::verify_signer_from_set_ecdsa(
				xs.iter()
					.map(|x| ecdsa::Public::from_raw(to_slice_33(&x.encode()).unwrap()))
					.collect(),
				&encoded,
				&signature,
			)
			.1
		};

		if check_signers(&authorities.clone().unwrap().0) || check_signers(&authorities.unwrap().1)
		{
			Ok(dkg_msg)
		} else {
			Err(DKGError::GenericError {
				reason: "Message signature is not from a registered authority or next authority"
					.into(),
			})
		}
	}

	pub fn handle_dkg_error(&mut self, dkg_error: DKGError) {
		log::error!(target: "dkg_gadget::worker", "Received error: {:?}", dkg_error);
		let authorities = self.current_validator_set.read().authorities.clone();

		let bad_actors = match dkg_error {
			DKGError::KeygenMisbehaviour { ref bad_actors } => bad_actors.clone(),
			DKGError::KeygenTimeout { ref bad_actors } => bad_actors.clone(),
			DKGError::OfflineMisbehaviour { ref bad_actors } => bad_actors.clone(),
			DKGError::OfflineTimeout { ref bad_actors } => bad_actors.clone(),
			DKGError::SignMisbehaviour { ref bad_actors } => bad_actors.clone(),
			DKGError::SignTimeout { ref bad_actors } => bad_actors.clone(),
			_ => Default::default(),
		};

		let mut offenders: Vec<AuthorityId> = Vec::new();
		for bad_actor in bad_actors {
			let bad_actor = bad_actor as usize;
			if bad_actor > 0 && bad_actor <= authorities.len() {
				if let Some(offender) = authorities.get(bad_actor - 1) {
					offenders.push(offender.clone());
				}
			}
		}

		for offender in offenders {
			match dkg_error {
				DKGError::KeygenMisbehaviour { bad_actors: _ } =>
					self.handle_dkg_report(DKGReport::KeygenMisbehaviour { offender }),
				DKGError::KeygenTimeout { bad_actors: _ } =>
					self.handle_dkg_report(DKGReport::KeygenMisbehaviour { offender }),
				DKGError::OfflineMisbehaviour { bad_actors: _ } =>
					self.handle_dkg_report(DKGReport::SigningMisbehaviour { offender }),
				DKGError::OfflineTimeout { bad_actors: _ } =>
					self.handle_dkg_report(DKGReport::SigningMisbehaviour { offender }),
				DKGError::SignMisbehaviour { bad_actors: _ } =>
					self.handle_dkg_report(DKGReport::SigningMisbehaviour { offender }),
				DKGError::SignTimeout { bad_actors: _ } =>
					self.handle_dkg_report(DKGReport::SigningMisbehaviour { offender }),
				_ => (),
			}
		}
	}

	/// Route messages internally where they need to be routed
	fn process_incoming_dkg_message(&mut self, dkg_msg: SignedDKGMessage<Public>) {
		match &dkg_msg.msg.payload {
			DKGMsgPayload::Keygen(..) => {
				let msg = Arc::new(dkg_msg);
				if let Some(rounds) = self.rounds.as_mut() {
					if rounds.round_id == msg.msg.round_id {
						if let Err(err) = rounds.deliver_message(msg.clone()) {
							self.handle_dkg_error(DKGError::CriticalError {
								reason: err.to_string(),
							})
						}
					}
				}

				if let Some(rounds) = self.next_rounds.as_mut() {
					if rounds.round_id == msg.msg.round_id {
						if let Err(err) = rounds.deliver_message(msg) {
							self.handle_dkg_error(DKGError::CriticalError {
								reason: err.to_string(),
							})
						}
					}
				}
			},
			DKGMsgPayload::Offline(..) | DKGMsgPayload::Vote(..) => {
				let msg = Arc::new(dkg_msg);
				let async_index = msg.msg.payload.get_async_index();
				if let Some(rounds) = self.signing_rounds[async_index as usize].as_mut() {
					if rounds.round_id == msg.msg.round_id {
						if let Err(err) = rounds.deliver_message(msg) {
							self.handle_dkg_error(DKGError::CriticalError {
								reason: err.to_string(),
							})
						}
					}
				}
			},
			DKGMsgPayload::PublicKeyBroadcast(_) => {
				match self.verify_signature_against_authorities(dkg_msg) {
					Ok(dkg_msg) => {
						match handle_public_key_broadcast(self, dkg_msg) {
							Ok(()) => (),
							Err(err) =>
								error!(target: "dkg_gadget::worker", "🕸️  Error while handling DKG message {:?}", err),
						};
					},

					Err(err) => {
						log::error!(target: "dkg_gadget::worker", "Error while verifying signature against authorities: {:?}", err)
					},
				}
			},
			DKGMsgPayload::MisbehaviourBroadcast(_) => {
				match self.verify_signature_against_authorities(dkg_msg) {
					Ok(dkg_msg) => {
						match handle_misbehaviour_report(self, dkg_msg) {
							Ok(()) => (),
							Err(err) =>
								error!(target: "dkg_gadget::worker", "🕸️  Error while handling DKG message {:?}", err),
						};
					},

					Err(err) => {
						log::error!(target: "dkg_gadget::worker", "Error while verifying signature against authorities: {:?}", err)
					},
				}
			},
		}
	}

	fn handle_dkg_report(&mut self, dkg_report: DKGReport) {
		let (offender, round_id, misbehaviour_type) = match dkg_report {
			// Keygen misbehaviour possibly leads to keygen failure. This should be slashed
			// more severely than sign misbehaviour events.
			DKGReport::KeygenMisbehaviour { offender } => {
				info!(target: "dkg_gadget::worker", "🕸️  DKG Keygen misbehaviour by {}", offender);
				if let Some(rounds) = self.next_rounds.as_mut() {
					(offender, rounds.round_id, MisbehaviourType::Keygen)
				} else {
					(offender, 0, MisbehaviourType::Keygen)
				}
			},
			DKGReport::SigningMisbehaviour { offender } => {
				info!(target: "dkg_gadget::worker", "🕸️  DKG Signing misbehaviour by {}", offender);
				if let Some(rounds) = self.rounds.as_mut() {
					(offender, rounds.round_id, MisbehaviourType::Sign)
				} else {
					(offender, 0, MisbehaviourType::Sign)
				}
			},
		};

		let misbehaviour_msg =
			DKGMisbehaviourMessage { misbehaviour_type, round_id, offender, signature: vec![] };
		let hash = sp_core::blake2_128(&misbehaviour_msg.encode());
		let count = *self.has_sent_gossip_msg.get(&hash).unwrap_or(&0u8);
		if count > GOSSIP_MESSAGE_RESENDING_LIMIT {
			return
		}
		gossip_misbehaviour_report(self, misbehaviour_msg);
		self.has_sent_gossip_msg.insert(hash, count + 1);
	}

	pub fn authenticate_msg_origin(
		&self,
		is_main_round: bool,
		authorities: (Vec<Public>, Vec<Public>),
		msg: &[u8],
		signature: &[u8],
	) -> Result<Public, DKGError> {
		let get_keys = |accts: &[Public]| {
			accts
				.iter()
				.map(|x| {
					ecdsa::Public(to_slice_33(&x.encode()).unwrap_or_else(|| {
						panic!("Failed to convert account id to ecdsa public key")
					}))
				})
				.collect::<Vec<ecdsa::Public>>()
		};

		let maybe_signers =
			if is_main_round { get_keys(&authorities.0) } else { get_keys(&authorities.1) };

		let (maybe_signer, success) = dkg_runtime_primitives::utils::verify_signer_from_set_ecdsa(
			maybe_signers,
			msg,
			signature,
		);

		if !success {
			return Err(DKGError::GenericError {
				reason: "Message signature is not from a registered authority".to_string(),
			})
		}

		Ok(Public::from(maybe_signer.unwrap()))
	}

	fn submit_unsigned_proposals(&mut self, header: &B::Header) {
		let round_id =
			if let Some(rounds) = self.rounds.as_ref() { rounds.round_id } else { return };

		let at: BlockId<B> = BlockId::hash(header.hash());

		let maybe_party_index = self.get_party_index(header);
		// Check whether the worker is in the best set or return
		if maybe_party_index.is_none() {
			info!(target: "dkg_gadget::worker", "🕸️  NOT IN THE SET OF BEST AUTHORITIES: round {:?}", round_id);
			return
		} else {
			info!(target: "dkg_gadget::worker", "🕸️  IN THE SET OF BEST AUTHORITIES: round {:?}", round_id);
		}

		let unsigned_proposals = match self.client.runtime_api().get_unsigned_proposals(&at) {
			Ok(res) => res,
			Err(_) => return,
		};

		if unsigned_proposals.is_empty() {
			return
		} else {
			debug!(target: "dkg_gadget::worker", "Got unsigned proposals count {}", unsigned_proposals.len());
		}

		let best_authorities: Vec<Public> =
			self.get_best_authorities(header).iter().map(|x| x.1.clone()).collect();
		let threshold = self.get_signature_threshold(header);
		let authority_public_key = self.get_authority_public_key();

		let (active_local_key, _) = self.fetch_local_keys();
		let local_key = if let Some(active_local_key) = active_local_key {
			active_local_key.local_key
		} else {
			return
		};

		let mut count = 0;
		let mut seed = local_key.public_key().to_bytes(true)[1..].to_vec();

		// Generate multiple signing sets for signing the same unsigned proposals.
		// The goal is to successfully sign proposals immediately in the event that
		// some authorities are not present.
		//
		// For example, if we have authorities: [1,2,3] and we only generate a single
		// signing set (1,2), then if either party is absent, we will not be able to sign
		// until we handle a misbehaviour. Instead, we brute force sign with multiple sets.
		// For `n` authorities, to cover all signing sets of size `t+1`, we need to generate
		// (n choose (t+1)) sets.
		//
		// Sets with the same values are not unique. We only care about all unique, unordered
		// permutations of size `t+1`. i.e. (1,2), (2,3), (1,3) === (2,1), (3,2), (3,1)
		let factorial = |num: u64| match num {
			0 => 1,
			1.. => (1..num + 1).product(),
		};
		// TODO: Modify this to not blow up as n, t grow.
		let mut signing_sets = Vec::new();
		let n = factorial(best_authorities.len() as u64);
		let k = factorial((threshold + 1) as u64);
		let n_minus_k = factorial((best_authorities.len() - threshold as usize - 1) as u64);
		let num_combinations = std::cmp::min(n / (k * n_minus_k), MAX_SIGNING_SETS);
		debug!(target: "dkg_gadget::worker", "Generating {} signing sets", num_combinations);
		while signing_sets.len() < num_combinations as usize {
			if count > 0 {
				seed = sp_core::keccak_256(&seed).to_vec();
			}
			let maybe_set = self.generate_signers(&seed, threshold, best_authorities.clone()).ok();
			if let Some(set) = maybe_set {
				let set = HashSet::<u16>::from_iter(set.iter().cloned());
				if !signing_sets.contains(&set) {
					signing_sets.push(set);
				}
			}

			count += 1;
		}

		let mut futures = Vec::with_capacity(signing_sets.len());
		#[allow(clippy::needless_range_loop)]
		for i in 0..signing_sets.len() {
			// Filter for only the signing sets that contain our party index.
			if signing_sets[i].contains(&maybe_party_index.unwrap()) {
				log::info!(target: "dkg_gadget::worker", "🕸️  Round Id {:?} | Async index {:?} | {}-out-of-{} signers: ({:?})", round_id, i, threshold, best_authorities.len(), signing_sets[i].clone());
				match self.create_signing_protocol(
					best_authorities.clone(),
					authority_public_key.clone(),
					round_id,
					threshold,
					None,
					ProtoStageType::Signing,
					unsigned_proposals.clone(),
					signing_sets[i].clone().into_iter().sorted().collect::<Vec<_>>(),
					i as u8,
				) {
					Ok(task) => futures.push(task),
					Err(err) => {
						log::error!(target: "dkg_gadget::worker", "Error creating signing protocol: {:?}", &err);
						self.handle_dkg_error(err)
					},
				}
			}
		}

		if futures.is_empty() {
			log::error!(target: "dkg_gadget::worker", "While creating the signing protocol, 0 were created");
		} else {
			// the goal of the meta task is to select the first winner
			let meta_signing_protocol = async move {
				// select the first future to return Ok(()), ignoring every failure
				// (note: the errors are not truly ignored since each individual future
				// has logic to handle errors internally, including misbehaviour monitors
				let mut results = futures::future::select_ok(futures).await.into_iter();
				if let Some((_success, _losing_futures)) = results.next() {
					log::info!(target: "dkg_gadget::worker", "*** SUCCESSFULLY EXECUTED meta signing protocol {:?} ***", _success);
				} else {
					log::warn!(target: "dkg_gadget::worker", "*** UNSUCCESSFULLY EXECUTED meta signing protocol");
				}
			};

			// spawn in parallel
			let _handle = tokio::task::spawn(meta_signing_protocol);
		}
	}

	/// After keygen, this should be called to generate a random set of signers
	/// NOTE: since the random set is called using a deterministic seed to and RNG,
	/// the resulting set is deterministic
	fn generate_signers(
		&self,
		seed: &[u8],
		t: u16,
		best_authorities: Vec<Public>,
	) -> Result<Vec<u16>, DKGError> {
		let mut final_set = self.get_unjailed_signers(&best_authorities)?;
		// Mutate the final set if we don't have enough unjailed signers
		if final_set.len() <= t as usize {
			let jailed_set = self.get_jailed_signers(&best_authorities)?;
			let diff = t as usize + 1 - final_set.len();
			final_set = final_set
				.iter()
				.chain(jailed_set.iter().take(diff))
				.cloned()
				.collect::<Vec<u16>>();
		}

		select_random_set(seed, final_set, t + 1).map_err(|err| DKGError::CreateOfflineStage {
			reason: format!("generate_signers failed, reason: {}", err),
		})
	}

	fn get_jailed_signers_inner(
		&self,
		best_authorities: &[Public],
	) -> Result<Vec<Public>, DKGError> {
		let now = self.latest_header.read().clone().ok_or_else(|| DKGError::CriticalError {
			reason: "latest header does not exist!".to_string(),
		})?;
		let at: BlockId<B> = BlockId::hash(now.hash());
		Ok(self
			.client
			.runtime_api()
			.get_signing_jailed(&at, best_authorities.to_vec())
			.unwrap_or_default())
	}
	fn get_unjailed_signers(&self, best_authorities: &[Public]) -> Result<Vec<u16>, DKGError> {
		let jailed_signers = self.get_jailed_signers_inner(best_authorities)?;
		Ok(best_authorities
			.iter()
			.enumerate()
			.filter(|(_, key)| !jailed_signers.contains(key))
			.map(|(i, _)| u16::try_from(i + 1).unwrap_or_default())
			.collect())
	}

	/// Get the jailed signers
	fn get_jailed_signers(&self, best_authorities: &[Public]) -> Result<Vec<u16>, DKGError> {
		let jailed_signers = self.get_jailed_signers_inner(best_authorities)?;
		Ok(best_authorities
			.iter()
			.enumerate()
			.filter(|(_, key)| jailed_signers.contains(key))
			.map(|(i, _)| u16::try_from(i + 1).unwrap_or_default())
			.collect())
	}

	// *** Main run loop ***

	/// Wait for initial block import
	async fn initialization(&mut self) {
		use futures::future;
		self.client
			.import_notification_stream()
			.take_while(|notif| {
				if let Some((active, queued)) = self.validator_set(&notif.header) {
					// TODO: Consider caching this data and loading it here.
					self.best_authorities = self.get_best_authorities(&notif.header);
					self.best_next_authorities = self.get_next_best_authorities(&notif.header);
					*self.current_validator_set.write() = active;
					self.queued_validator_set = queued;
					// Route this to the import notification handler
					self.handle_import_notification(notif.clone());
					log::debug!(target: "dkg_gadget::worker", "Initialization complete");
					future::ready(false)
				} else {
					future::ready(true)
				}
			})
			.for_each(|_| future::ready(()))
			.await;
		// get a new stream that provides _new_ notifications (from here on out)
		self.import_notifications = self.client.import_notification_stream();
	}

	pub(crate) async fn run(mut self) {
		let mut dkg = self.gossip_engine.stream();
		let (misbehaviour_tx, mut misbehaviour_rx) = tokio::sync::mpsc::unbounded_channel();
		self.misbehaviour_tx = Some(misbehaviour_tx);

		let mut error_handler_rx = self.error_handler_rx.take().unwrap();

		self.initialization().await;
		log::debug!(target: "dkg_gadget::worker", "Starting DKG Iteration loop");
		loop {
			tokio::select! {
				notification = self.finality_notifications.next().fuse() => {
					if let Some(notification) = notification {
						log::debug!(target: "dkg_gadget::worker", "Going to handle Finality notification");
						self.handle_finality_notification(notification);
					} else {
						log::error!("Finality notification stream closed");
						break;
					}
				},
				notification = self.import_notifications.next().fuse() => {
					if let Some(notification) = notification {
						log::debug!(target: "dkg_gadget::worker", "Going to handle Import notification");
						self.handle_import_notification(notification);
					} else {
						log::error!("Import notification stream closed");
						break;
					}
				},

				misbehaviour_msg = misbehaviour_rx.recv().fuse() => {
					if let Some(msg) = misbehaviour_msg {
						log::debug!(target: "dkg_gadget::worker", "Going to gossip misbehaviour");
						gossip_misbehaviour_report(&mut self, msg)
					} else {
						log::error!("Misbehaviour channel closed");
						break;
					}
				}

				error = error_handler_rx.recv().fuse() => {
					if let Some(error) = error {
						log::debug!(target: "dkg_gadget::worker", "Going to handle dkg error");
						self.handle_dkg_error(error)
					} else {
						log::error!("DKG Error channel closed");
						break;
					}
				},

				dkg_msg = dkg.next().fuse() => {
					if let Some(dkg_msg) = dkg_msg {
						log::debug!(target: "dkg_gadget::worker", "Going to handle dkg message for round {}", dkg_msg.msg.round_id);
						self.process_incoming_dkg_message(dkg_msg);
					} else {
						log::error!("DKG stream closed");
						break;
					}
				},
			}
		}

		log::info!(target: "dkg_gadget::worker", "DKG Iteration loop finished");
	}
}

/// Extension trait for any type that contains a keystore
#[auto_impl::auto_impl(&mut, &, Arc)]
pub trait KeystoreExt {
	fn get_keystore(&self) -> &DKGKeystore;
	fn get_authority_public_key(&self) -> Public {
		self.get_keystore()
			.authority_id(&self.get_keystore().public_keys().unwrap())
			.unwrap_or_else(|| panic!("Could not find authority public key"))
	}

	fn get_sr25519_public_key(&self) -> sp_core::sr25519::Public {
		self.get_keystore()
			.sr25519_public_key(&self.get_keystore().sr25519_public_keys().unwrap_or_default())
			.unwrap_or_else(|| panic!("Could not find sr25519 key in keystore"))
	}
}

impl<B, BE, C, GE> KeystoreExt for DKGWorker<B, BE, C, GE>
where
	B: Block,
	BE: Backend<B>,
	GE: GossipEngineIface,
	C: Client<B, BE>,
{
	fn get_keystore(&self) -> &DKGKeystore {
		&self.key_store
	}
}

impl KeystoreExt for DKGKeystore {
	fn get_keystore(&self) -> &DKGKeystore {
		self
	}
}

#[auto_impl::auto_impl(&mut, &, Arc)]
pub trait HasLatestHeader<B: Block> {
	fn get_latest_header(&self) -> &Arc<RwLock<Option<B::Header>>>;
	/// Gets latest block number from latest block header
	fn get_latest_block_number(&self) -> NumberFor<B> {
		if let Some(latest_header) = self.get_latest_header().read().clone() {
			*latest_header.number()
		} else {
			NumberFor::<B>::from(0u32)
		}
	}
}

impl<B, BE, C, GE> HasLatestHeader<B> for DKGWorker<B, BE, C, GE>
where
	B: Block,
	BE: Backend<B>,
	GE: GossipEngineIface,
	C: Client<B, BE>,
{
	fn get_latest_header(&self) -> &Arc<RwLock<Option<B::Header>>> {
		&self.latest_header
	}
}<|MERGE_RESOLUTION|>--- conflicted
+++ resolved
@@ -731,10 +731,6 @@
 
 	// *** Block notifications ***
 	fn process_block_notification(&mut self, header: &B::Header) {
-<<<<<<< HEAD
-		debug!(target: "dkg_gadget::worker", "🕸️  Processing block notification for block {}", header.number());
-=======
->>>>>>> c4c2f244
 		if let Some(latest_header) = self.latest_header.read().clone() {
 			if latest_header.number() >= header.number() {
 				// We've already seen this block, ignore it.
@@ -780,10 +776,6 @@
 	}
 
 	fn maybe_enact_new_authorities(&mut self, header: &B::Header) {
-<<<<<<< HEAD
-		debug!(target: "dkg_gadget::worker", "🕸️  maybe_enact_new_authorities");
-=======
->>>>>>> c4c2f244
 		// Get the active and queued validators to check for updates
 		if let Some((active, queued)) = self.validator_set(header) {
 			let next_best = self.get_next_best_authorities(header);
@@ -869,11 +861,7 @@
 	}
 
 	fn handle_import_notification(&mut self, notification: BlockImportNotification<B>) {
-<<<<<<< HEAD
-		trace!(target: "dkg_gadget::worker", "🕸️  Import notification: {:?}", notification);
-=======
 		trace!(target: "dkg", "🕸️  Import notification: {:?}", notification);
->>>>>>> c4c2f244
 		// Handle import notification
 		self.process_block_notification(&notification.header);
 	}
