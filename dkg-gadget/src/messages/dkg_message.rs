use std::sync::Arc;
// Copyright 2022 Webb Technologies Inc.
//
// Licensed under the Apache License, Version 2.0 (the "License");
// you may not use this file except in compliance with the License.
// You may obtain a copy of the License at
//
// http://www.apache.org/licenses/LICENSE-2.0
//
// Unless required by applicable law or agreed to in writing, software
// distributed under the License is distributed on an "AS IS" BASIS,
// WITHOUT WARRANTIES OR CONDITIONS OF ANY KIND, either express or implied.
// See the License for the specific language governing permissions and
// limitations under the License.
//
<<<<<<< HEAD
use crate::{messages::public_key_gossip::gossip_public_key, persistence::store_localkey, types::dkg_topic, utils::fetch_sr25519_public_key, worker::DKGWorker, Client, DKGKeystore};
=======
use crate::{
	messages::public_key_gossip::gossip_public_key, persistence::store_localkey, types::dkg_topic,
	worker::DKGWorker, Client,
};
>>>>>>> 1d2e6548
use codec::Encode;
use futures::lock::Mutex;
use dkg_primitives::{
	crypto::Public,
	rounds::MultiPartyECDSARounds,
	types::{DKGError, DKGMessage, DKGResult, SignedDKGMessage},
};
use dkg_runtime_primitives::{crypto::AuthorityId, DKGApi};
use log::{error, info, trace};
use sc_client_api::Backend;
use sc_network_gossip::GossipEngine;
use sp_runtime::traits::{Block, Header, NumberFor};

/// Sends outgoing dkg messages
/// rounds, current_validator_set_authorities, active_keygen_in_process, queued_keygen_in_progress, key_store, queued_validator_set, next_rounds
pub(crate) fn send_outgoing_dkg_messages<B, C, BE>(mut dkg_worker: &mut DKGWorker<B, C, BE>)
where
	B: Block,
	BE: Backend<B>,
	C: Client<B, BE>,
	C::Api: DKGApi<B, AuthorityId, <<B as Block>::Header as Header>::Number>,
{
<<<<<<< HEAD
	debug!(target: "dkg", "🕸️  Try sending DKG messages");

	let mut keys_to_gossip = vec![];
=======
	let mut keys_to_gossip = Vec::new();
>>>>>>> 1d2e6548
	let mut rounds_send_result = vec![];
	let mut next_rounds_send_result = vec![];

	if let Some(mut rounds) = dkg_worker.rounds.take() {
		if let Some(id) =
			dkg_worker.key_store.authority_id(&dkg_worker.current_validator_set.authorities)
		{
			rounds_send_result =
				send_messages(dkg_worker, &mut rounds, id, dkg_worker.get_latest_block_number());
		} else {
			error!("No local accounts available. Consider adding one via `author_insertKey` RPC.");
		}

		if dkg_worker.active_keygen_in_progress {
			let is_keygen_finished = rounds.is_keygen_finished();
			if is_keygen_finished {
				info!(target: "dkg", "🕸️  Genesis DKGs keygen has completed");
				dkg_worker.active_keygen_in_progress = false;
				let pub_key = rounds.get_public_key().unwrap().to_bytes(true).to_vec();
				let round_id = rounds.get_id();
				keys_to_gossip.push((round_id, pub_key));
			}
		}

		dkg_worker.rounds = Some(rounds);
	}

	// Check if a there's a key gen process running for the queued authority set
	if dkg_worker.queued_keygen_in_progress {
		if let Some(id) = dkg_worker
			.key_store
			.authority_id(dkg_worker.queued_validator_set.authorities.as_slice())
		{
			if let Some(mut next_rounds) = dkg_worker.next_rounds.take() {
				next_rounds_send_result = send_messages(
					dkg_worker,
					&mut next_rounds,
					id,
					dkg_worker.get_latest_block_number(),
				)
				.await;

				let is_keygen_finished = next_rounds.is_keygen_finished();
				if is_keygen_finished {
					info!(target: "dkg", "🕸️  Queued DKGs keygen has completed");
					dkg_worker.queued_keygen_in_progress = false;
					let pub_key = next_rounds.get_public_key().unwrap().to_bytes(true).to_vec();
					keys_to_gossip.push((next_rounds.get_id(), pub_key));
				}
				dkg_worker.next_rounds = Some(next_rounds);
			}
		} else {
			error!("No local accounts available. Consider adding one via `author_insertKey` RPC.");
		}
	}

	for (round_id, pub_key) in &keys_to_gossip {
		gossip_public_key(&mut dkg_worker, pub_key.clone(), *round_id);
	}

	for res in &rounds_send_result {
		if let Err(err) = res {
			dkg_worker.handle_dkg_error(err.clone());
		}
	}

	for res in &next_rounds_send_result {
		if let Err(err) = res {
			dkg_worker.handle_dkg_error(err.clone());
		}
	}
}

/// send actual messages
fn send_messages<B, C, BE>(
	dkg_worker: &mut DKGWorker<B, C, BE>,
	rounds: &mut MultiPartyECDSARounds<NumberFor<B>>,
	authority_id: Public,
	at: NumberFor<B>,
) -> Vec<Result<DKGResult, DKGError>>
where
	B: Block,
	BE: Backend<B>,
	C: Client<B, BE>,
	C::Api: DKGApi<B, AuthorityId, <<B as Block>::Header as Header>::Number>,
{
	let results = rounds.proceed(at);

	for result in &results {
		if let Ok(DKGResult::KeygenFinished { round_id, local_key }) = result.clone() {
			let _ = store_localkey(*local_key, round_id, rounds.get_local_key_path(), dkg_worker);
		}
	}

	let id = rounds.get_id();
	let messages = rounds
		.get_outgoing_messages()
		.into_iter()
		.map(|payload| DKGMessage { id: authority_id.clone(), payload, round_id: id.clone() })
		.collect::<Vec<DKGMessage<_>>>();

	sign_and_send_messages(&dkg_worker.gossip_engine, &dkg_worker.key_store,messages);

	results
}

pub fn sign_and_send_messages<B, C, BE>(
	gossip_engine: &Arc<Mutex<GossipEngine<B>>>,
	dkg_keystore: &DKGKeystore,
	dkg_messages: impl Into<UnsignedMessages>,
) where
	B: Block,
	BE: Backend<B>,
	C: Client<B, BE>,
	C::Api: DKGApi<B, AuthorityId, <<B as Block>::Header as Header>::Number>,
{
<<<<<<< HEAD
	let mut dkg_messages = dkg_messages.into();
	let sr25519_public = fetch_sr25519_public_key(dkg_keystore);
	let mut engine_lock = gossip_engine.lock();

	while let Some(dkg_message) = dkg_messages.next() {
		match dkg_keystore.sr25519_sign(&sr25519_public, &dkg_message.encode()) {
			Ok(sig) => {
				let signed_dkg_message =
					SignedDKGMessage { msg: dkg_message.clone(), signature: Some(sig.encode()) };
				let encoded_signed_dkg_message = signed_dkg_message.encode();
				engine_lock.gossip_message(dkg_topic::<B>(), encoded_signed_dkg_message, true);
			},
			Err(e) => trace!(
				target: "dkg",
				"🕸️  Error signing DKG message: {:?}",
				e
			),
		};

		trace!(target: "dkg", "🕸️  Sent DKG Message of len {}", dkg_message.encoded_size());
	}
}


enum UnsignedMessages {
	Single(Option<DKGMessage<AuthorityId>>),
	Multiple(Vec<DKGMessage<AuthorityId>>)
}

impl From<DKGMessage<AuthorityId>> for UnsignedMessages {
	fn from(item: DKGMessage<AuthorityId>) -> Self {
		UnsignedMessages::Single(Some(item))
	}
}

impl From<Vec<DKGMessage<AuthorityId>>> for UnsignedMessages {
	fn from(messages: Vec<DKGMessage<AuthorityId>>) -> Self {
		UnsignedMessages::Multiple(messages)
	}
}

impl Iterator for UnsignedMessages {
	type Item = DKGMessage<AuthorityId>;

	fn next(&mut self) -> Option<Self::Item> {
		match self {
			Self::Single(msg) => msg.take(),
			Self::Multiple(messages) => messages.pop()
		}
	}
=======
	let sr25519_public = dkg_worker.get_sr25519_public_key();
	match dkg_worker.key_store.sr25519_sign(&sr25519_public, &dkg_message.encode()) {
		Ok(sig) => {
			let signed_dkg_message =
				SignedDKGMessage { msg: dkg_message.clone(), signature: Some(sig.encode()) };
			let encoded_signed_dkg_message = signed_dkg_message.encode();
			dkg_worker.gossip_engine.lock().gossip_message(
				dkg_topic::<B>(),
				encoded_signed_dkg_message,
				true,
			);
		},
		Err(e) => trace!(
			target: "dkg",
			"🕸️  Error signing DKG message: {:?}",
			e
		),
	};
>>>>>>> 1d2e6548
}<|MERGE_RESOLUTION|>--- conflicted
+++ resolved
@@ -13,16 +13,8 @@
 // See the License for the specific language governing permissions and
 // limitations under the License.
 //
-<<<<<<< HEAD
-use crate::{messages::public_key_gossip::gossip_public_key, persistence::store_localkey, types::dkg_topic, utils::fetch_sr25519_public_key, worker::DKGWorker, Client, DKGKeystore};
-=======
-use crate::{
-	messages::public_key_gossip::gossip_public_key, persistence::store_localkey, types::dkg_topic,
-	worker::DKGWorker, Client,
-};
->>>>>>> 1d2e6548
+use crate::{messages::public_key_gossip::gossip_public_key, persistence::store_localkey, types::dkg_topic,  worker::DKGWorker, Client, DKGKeystore};
 use codec::Encode;
-use futures::lock::Mutex;
 use dkg_primitives::{
 	crypto::Public,
 	rounds::MultiPartyECDSARounds,
@@ -30,6 +22,7 @@
 };
 use dkg_runtime_primitives::{crypto::AuthorityId, DKGApi};
 use log::{error, info, trace};
+use parking_lot::Mutex;
 use sc_client_api::Backend;
 use sc_network_gossip::GossipEngine;
 use sp_runtime::traits::{Block, Header, NumberFor};
@@ -43,13 +36,7 @@
 	C: Client<B, BE>,
 	C::Api: DKGApi<B, AuthorityId, <<B as Block>::Header as Header>::Number>,
 {
-<<<<<<< HEAD
-	debug!(target: "dkg", "🕸️  Try sending DKG messages");
-
 	let mut keys_to_gossip = vec![];
-=======
-	let mut keys_to_gossip = Vec::new();
->>>>>>> 1d2e6548
 	let mut rounds_send_result = vec![];
 	let mut next_rounds_send_result = vec![];
 
@@ -89,8 +76,7 @@
 					&mut next_rounds,
 					id,
 					dkg_worker.get_latest_block_number(),
-				)
-				.await;
+				);
 
 				let is_keygen_finished = next_rounds.is_keygen_finished();
 				if is_keygen_finished {
@@ -156,19 +142,17 @@
 	results
 }
 
-pub fn sign_and_send_messages<B, C, BE>(
+pub fn sign_and_send_messages<B>(
 	gossip_engine: &Arc<Mutex<GossipEngine<B>>>,
 	dkg_keystore: &DKGKeystore,
 	dkg_messages: impl Into<UnsignedMessages>,
 ) where
-	B: Block,
-	BE: Backend<B>,
-	C: Client<B, BE>,
-	C::Api: DKGApi<B, AuthorityId, <<B as Block>::Header as Header>::Number>,
+	B: Block
 {
-<<<<<<< HEAD
 	let mut dkg_messages = dkg_messages.into();
-	let sr25519_public = fetch_sr25519_public_key(dkg_keystore);
+	let sr25519_public = dkg_keystore.sr25519_authority_id(&dkg_keystore.sr25519_public_keys().unwrap_or_default())
+	.unwrap_or_else(|| panic!("Could not find sr25519 key in keystore"));
+
 	let mut engine_lock = gossip_engine.lock();
 
 	while let Some(dkg_message) = dkg_messages.next() {
@@ -217,24 +201,4 @@
 			Self::Multiple(messages) => messages.pop()
 		}
 	}
-=======
-	let sr25519_public = dkg_worker.get_sr25519_public_key();
-	match dkg_worker.key_store.sr25519_sign(&sr25519_public, &dkg_message.encode()) {
-		Ok(sig) => {
-			let signed_dkg_message =
-				SignedDKGMessage { msg: dkg_message.clone(), signature: Some(sig.encode()) };
-			let encoded_signed_dkg_message = signed_dkg_message.encode();
-			dkg_worker.gossip_engine.lock().gossip_message(
-				dkg_topic::<B>(),
-				encoded_signed_dkg_message,
-				true,
-			);
-		},
-		Err(e) => trace!(
-			target: "dkg",
-			"🕸️  Error signing DKG message: {:?}",
-			e
-		),
-	};
->>>>>>> 1d2e6548
 }