--- conflicted
+++ resolved
@@ -13,7 +13,7 @@
 // See the License for the specific language governing permissions and
 // limitations under the License.
 //
-use crate::{messages::public_key_gossip::gossip_public_key, persistence::store_localkey, types::dkg_topic,  worker::DKGWorker, Client, DKGKeystore};
+use crate::{messages::public_key_gossip::gossip_public_key, persistence::store_localkey, types::dkg_topic, worker::DKGWorker, Client, DKGKeystore};
 use codec::Encode;
 use dkg_primitives::{
 	crypto::Public,
@@ -29,7 +29,6 @@
 use sp_runtime::traits::{Block, Header, NumberFor};
 
 /// Sends outgoing dkg messages
-/// rounds, current_validator_set_authorities, active_keygen_in_process, queued_keygen_in_progress, key_store, queued_validator_set, next_rounds
 pub(crate) fn send_outgoing_dkg_messages<B, C, BE>(mut dkg_worker: &mut DKGWorker<B, C, BE>)
 where
 	B: Block,
@@ -37,14 +36,14 @@
 	C: Client<B, BE>,
 	C::Api: DKGApi<B, AuthorityId, <<B as Block>::Header as Header>::Number>,
 {
-	let mut keys_to_gossip = vec![];
+	let mut keys_to_gossip = Vec::new();
 	let mut rounds_send_result = vec![];
 	let mut next_rounds_send_result = vec![];
 
 	if let Some(mut rounds) = dkg_worker.rounds.take() {
-		let authorities = &dkg_worker.current_validator_set.read().authorities.clone();
+		let authorities = dkg_worker.current_validator_set.read().authorities.clone();
 		if let Some(id) =
-			dkg_worker.key_store.authority_id(authorities)
+			dkg_worker.key_store.authority_id(&authorities)
 		{
 			rounds_send_result =
 				send_messages(dkg_worker, &mut rounds, id, dkg_worker.get_latest_block_number());
@@ -95,9 +94,6 @@
 	}
 
 	for (round_id, pub_key) in &keys_to_gossip {
-<<<<<<< HEAD
-		gossip_public_key(&mut dkg_worker, pub_key.clone(), *round_id);
-=======
 		let pub_key_msg = DKGPublicKeyMessage {
 			round_id: *round_id,
 			pub_key: pub_key.clone(),
@@ -110,7 +106,6 @@
 		}
 		gossip_public_key(dkg_worker, pub_key_msg);
 		dkg_worker.has_sent_gossip_msg.insert(hash, count + 1);
->>>>>>> 58b14c5d
 	}
 
 	for res in &rounds_send_result {
@@ -133,11 +128,11 @@
 	authority_id: Public,
 	at: NumberFor<B>,
 ) -> Vec<Result<DKGResult, DKGError>>
-where
-	B: Block,
-	BE: Backend<B>,
-	C: Client<B, BE>,
-	C::Api: DKGApi<B, AuthorityId, <<B as Block>::Header as Header>::Number>,
+	where
+		B: Block,
+		BE: Backend<B>,
+		C: Client<B, BE>,
+		C::Api: DKGApi<B, AuthorityId, <<B as Block>::Header as Header>::Number>,
 {
 	let results = rounds.proceed(at);
 
@@ -159,17 +154,16 @@
 	results
 }
 
-pub fn sign_and_send_messages<B>(
+pub(crate) fn sign_and_send_messages<B>(
 	gossip_engine: &Arc<Mutex<GossipEngine<B>>>,
 	dkg_keystore: &DKGKeystore,
 	dkg_messages: impl Into<UnsignedMessages>,
 ) where
 	B: Block
 {
-<<<<<<< HEAD
 	let mut dkg_messages = dkg_messages.into();
-	let sr25519_public = dkg_keystore.sr25519_authority_id(&dkg_keystore.sr25519_public_keys().unwrap_or_default())
-	.unwrap_or_else(|| panic!("Could not find sr25519 key in keystore"));
+	let sr25519_public = dkg_keystore.sr25519_public_key(&dkg_keystore.sr25519_public_keys().unwrap_or_default())
+		.unwrap_or_else(|| panic!("Could not find sr25519 key in keystore"));
 
 	let mut engine_lock = gossip_engine.lock();
 
@@ -193,7 +187,7 @@
 }
 
 
-pub enum UnsignedMessages {
+pub(crate) enum UnsignedMessages {
 	Single(Option<DKGMessage<AuthorityId>>),
 	Multiple(Vec<DKGMessage<AuthorityId>>)
 }
@@ -219,24 +213,4 @@
 			Self::Multiple(messages) => messages.pop()
 		}
 	}
-=======
-	let public = dkg_worker.get_authority_public_key();
-	match dkg_worker.key_store.sign(&public, &dkg_message.encode()) {
-		Ok(sig) => {
-			let signed_dkg_message =
-				SignedDKGMessage { msg: dkg_message.clone(), signature: Some(sig.encode()) };
-			let encoded_signed_dkg_message = signed_dkg_message.encode();
-			dkg_worker.gossip_engine.lock().gossip_message(
-				dkg_topic::<B>(),
-				encoded_signed_dkg_message,
-				true,
-			);
-		},
-		Err(e) => trace!(
-			target: "dkg",
-			"🕸️  Error signing DKG message: {:?}",
-			e
-		),
-	};
->>>>>>> 58b14c5d
 }