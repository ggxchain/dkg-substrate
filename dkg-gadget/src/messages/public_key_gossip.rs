--- conflicted
+++ resolved
@@ -54,14 +54,8 @@
 		return Err(DKGError::NoAuthorityAccounts)
 	}
 
-<<<<<<< HEAD
-	match dkg_msg.payload {
-		DKGMsgPayload::PublicKeyBroadcast(msg) => {
-			debug!(target: "dkg", "ROUND {} | Received public key broadcast", msg.round_id);
-=======
 	if let DKGMsgPayload::PublicKeyBroadcast(msg) = dkg_msg.payload {
-		debug!(target: "dkg", "Received public key broadcast");
->>>>>>> e42e350c
+		debug!(target: "dkg", "ROUND {} | Received public key broadcast", msg.round_id);
 
 		let is_main_round = {
 			if dkg_worker.rounds.is_some() {
@@ -94,8 +88,8 @@
 		// Fetch the current threshold for the DKG. We will use the
 		// current threshold to determine if we have enough signatures
 		// to submit the next DKG public key.
-		let threshold = dkg_worker.get_threshold(header).unwrap() as usize;
-		if aggregated_public_keys.keys_and_signatures.len() >= threshold {
+		let threshold = dkg_worker.get_next_signature_threshold(header) as usize;
+		if aggregated_public_keys.keys_and_signatures.len() >= (threshold + 1) {
 			store_aggregated_public_keys(
 				dkg_worker,
 				is_main_round,
@@ -103,40 +97,7 @@
 				&aggregated_public_keys,
 				current_block_number,
 			)?;
-<<<<<<< HEAD
-
-			let key_and_sig = (msg.pub_key, msg.signature);
-			let round_id = msg.round_id;
-			let mut aggregated_public_keys = match dkg_worker.aggregated_public_keys.get(&round_id)
-			{
-				Some(keys) => keys.clone(),
-				None => AggregatedPublicKeys::default(),
-			};
-
-			if !aggregated_public_keys.keys_and_signatures.contains(&key_and_sig) {
-				aggregated_public_keys.keys_and_signatures.push(key_and_sig);
-				dkg_worker
-					.aggregated_public_keys
-					.insert(round_id, aggregated_public_keys.clone());
-			}
-			// Fetch the current threshold for the DKG. We will use the
-			// current threshold to determine if we have enough signatures
-			// to submit the next DKG public key.
-			let threshold = dkg_worker.get_next_signature_threshold(header) as usize;
-			if aggregated_public_keys.keys_and_signatures.len() >= (threshold + 1) {
-				store_aggregated_public_keys(
-					dkg_worker,
-					is_main_round,
-					round_id,
-					&aggregated_public_keys,
-					current_block_number,
-				)?;
-			}
-		},
-		_ => {},
-=======
 		}
->>>>>>> e42e350c
 	}
 
 	Ok(())
