--- conflicted
+++ resolved
@@ -38,11 +38,7 @@
 mod types;
 mod worker;
 
-<<<<<<< HEAD
-pub const DKG_PROTOCOL_NAME: &str = "/webb/DKG/1";
-=======
 pub const DKG_PROTOCOL_NAME: &str = "/webb-tools/dkg/1";
->>>>>>> 34bbc3eb
 
 /// Returns the configuration value to put in
 /// [`sc_network::config::NetworkConfiguration::extra_sets`].
@@ -134,19 +130,11 @@
 		prometheus_registry.as_ref().map(metrics::Metrics::register).and_then(
 			|result| match result {
 				Ok(metrics) => {
-<<<<<<< HEAD
-					debug!(target: "DKG", "🥩 Registered metrics");
-					Some(metrics)
-				},
-				Err(err) => {
-					debug!(target: "DKG", "🥩 Failed to register metrics: {:?}", err);
-=======
 					debug!(target: "dkg", "🕸️  Registered metrics");
 					Some(metrics)
 				},
 				Err(err) => {
 					debug!(target: "dkg", "🕸️  Failed to register metrics: {:?}", err);
->>>>>>> 34bbc3eb
 					None
 				},
 			},
